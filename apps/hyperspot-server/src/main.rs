mod registered_modules;

use anyhow::Result;
use clap::{Parser, Subcommand};
use figment::Figment;
use mimalloc::MiMalloc;
use modkit::LocalProcessBackend;
use modkit_bootstrap::config::{
    get_module_runtime_config, render_module_config_for_oop, AppConfig, CliArgs, RuntimeKind,
};
use modkit_bootstrap::host::{normalize_executable_path, AppConfigProvider, ConfigProvider};
use tokio_util::sync::CancellationToken;

use std::path::{Path, PathBuf};
use std::sync::Arc;

// Keep sqlx drivers linked (sqlx::any quirk)
#[allow(unused_imports)]
use sqlx::{postgres::Postgres, sqlite::Sqlite};

#[global_allocator]
static GLOBAL: MiMalloc = MiMalloc;

/// Adapter to make `AppConfigProvider` implement `modkit::ConfigProvider`.
struct ModkitConfigAdapter(std::sync::Arc<AppConfigProvider>);

impl modkit::ConfigProvider for ModkitConfigAdapter {
    fn get_module_config(&self, module_name: &str) -> Option<&serde_json::Value> {
        self.0.get_module_config(module_name)
    }
}

// Bring runner types & our per-module DB factory
use modkit::runtime::{
    run, shutdown, DbOptions, OopModuleSpawnConfig, OopSpawnOptions, RunOptions, ShutdownOptions,
};

fn ensure_drivers_linked() {
    // Ensure database drivers are linked for sqlx::any
    let _ = std::any::type_name::<Sqlite>();
    let _ = std::any::type_name::<Postgres>();
}

/// HyperSpot Server - modular platform for AI services
#[derive(Parser)]
#[command(name = "hyperspot-server")]
#[command(about = "HyperSpot Server - modular platform for AI services")]
#[command(version = "0.1.0")]
struct Cli {
    /// Path to configuration file
    #[arg(short, long)]
    config: Option<PathBuf>,

    /// Port override for HTTP server (overrides config)
    #[arg(short, long)]
    port: Option<u16>,

    /// Print effective configuration (YAML) and exit
    #[arg(long)]
    print_config: bool,

    /// Log verbosity level (-v info, -vv debug, -vvv trace)
    #[arg(short, long, action = clap::ArgAction::Count)]
    verbose: u8,

    /// Use mock database (sqlite::memory:) for all modules
    #[arg(long)]
    mock: bool,

    #[command(subcommand)]
    command: Option<Commands>,
}

#[derive(Subcommand)]
enum Commands {
    /// Start the server
    Run,
    /// Validate configuration and exit
    Check,
}

#[tokio::main]
async fn main() -> Result<()> {
    ensure_drivers_linked();

    let cli = Cli::parse();

    if let Some(ref path) = cli.config {
        let path_str = path.to_string_lossy();
        if !Path::new(path).is_file() {
            anyhow::bail!("config file does not exist: {}", path_str);
        }
    }

    // Prepare CLI args that flow into runtime::AppConfig merge logic.
    let args = CliArgs {
        config: cli.config.as_ref().map(|p| p.to_string_lossy().to_string()),
        print_config: cli.print_config,
        verbose: cli.verbose,
        mock: cli.mock,
    };

    // Layered config:
    // 1) defaults -> 2) YAML (if provided) -> 3) env (APP__*) -> 4) CLI overrides
    // Also normalizes + creates server.home_dir.
    let mut config = AppConfig::load_or_default(cli.config.as_deref())?;
    config.apply_cli_overrides(&args);

    // Build OpenTelemetry layer before logging
    // Convert TracingConfig from modkit_bootstrap to modkit's type (they have identical structure)
    #[cfg(feature = "otel")]
    let modkit_tracing_config: Option<modkit::telemetry::TracingConfig> = config
        .tracing
        .as_ref()
        .and_then(|tc| serde_json::to_value(tc).ok())
        .and_then(|v| serde_json::from_value(v).ok());
    #[cfg(feature = "otel")]
    let otel_layer = modkit_tracing_config
        .as_ref()
        .and_then(modkit::telemetry::init::init_tracing);
    #[cfg(not(feature = "otel"))]
    let otel_layer = None;

    // Initialize logging + otel in one Registry
<<<<<<< HEAD
    let logging_config = config.logging.clone().unwrap_or_default();
    modkit_bootstrap::logging::init_logging_unified(
=======
    let logging_config = config.logging.as_ref().cloned().unwrap_or_default();
    modkit_bootstrap::host::logging::init_logging_unified(
>>>>>>> ad525083
        &logging_config,
        Path::new(&config.server.home_dir),
        otel_layer,
    );

    // One-time connectivity probe
    #[cfg(feature = "otel")]
<<<<<<< HEAD
    if let Some(tc) = config.tracing.as_ref() {
        if let Err(e) = modkit::telemetry::init::otel_connectivity_probe(tc) {
=======
    if let Some(tc) = modkit_tracing_config.as_ref() {
        if let Err(e) = modkit::telemetry::init::otel_connectivity_probe(tc).await {
>>>>>>> ad525083
            tracing::error!(error = %e, "OTLP connectivity probe failed");
        }
    }

    // Smoke test span to confirm traces flow to Jaeger
    tracing::info_span!("startup_check", app = "hyperspot").in_scope(|| {
        tracing::info!("startup span alive - traces should be visible in Jaeger");
    });

    tracing::info!("HyperSpot Server starting");

    // Print config and exit if requested
    if cli.print_config {
        println!("Effective configuration:\n{}", config.to_yaml()?);
        return Ok(());
    }

    // Dispatch subcommands (default: run)
    match cli.command.unwrap_or(Commands::Run) {
        Commands::Run => run_server(config, args).await,
        Commands::Check => check_config(config),
    }
}

fn check_config(config: AppConfig) -> Result<()> {
    tracing::info!("Checking configuration...");
    // If load_layered/load_or_default succeeded and home_dir normalized, we're good.
    println!("Configuration is valid");
    println!("{}", config.to_yaml()?);
    Ok(())
}

/// Create a Figment from the loaded AppConfig for use with DbManager.
fn create_figment_from_config(config: &AppConfig) -> Result<Figment> {
    use figment::providers::Serialized;

    // Convert the AppConfig back to a Figment that DbManager can use
    // We serialize the config and then parse it back as a Figment
    let figment = Figment::new().merge(Serialized::defaults(config));

    Ok(figment)
}

/// Create a mock Figment for testing with in-memory SQLite databases.
fn create_mock_figment(config: &AppConfig) -> Figment {
    use figment::providers::Serialized;

    let mut mock_config = config.clone();
    override_modules_with_mock_db(&mut mock_config);

    Figment::new().merge(Serialized::defaults(mock_config))
}

/// Override all module database configurations with in-memory SQLite
fn override_modules_with_mock_db(config: &mut AppConfig) {
    for module_value in config.modules.values_mut() {
        if let Some(obj) = module_value.as_object_mut() {
            obj.insert(
                "database".to_string(),
                serde_json::json!({
                    "dsn": "sqlite::memory:",
                    "params": {
                        "journal_mode": "WAL"
                    }
                }),
            );
        }
    }
}

/// Build config provider from AppConfig
fn build_config_provider(config: AppConfig) -> Arc<dyn modkit::ConfigProvider> {
    Arc::new(ModkitConfigAdapter(Arc::new(AppConfigProvider::new(
        config,
    ))))
}

/// Resolve database options based on configuration and args
fn resolve_db_options(config: &AppConfig, args: &CliArgs) -> Result<DbOptions> {
    if config.database.is_none() {
        tracing::warn!("No global database section found; running without databases");
        return Ok(DbOptions::None);
    }

    if args.mock {
        tracing::info!("Mock mode enabled: using in-memory SQLite for all modules");
        let mock_figment = create_mock_figment(config);
        let home_dir = PathBuf::from(&config.server.home_dir);
        let db_manager = Arc::new(modkit_db::DbManager::from_figment(mock_figment, home_dir)?);
        return Ok(DbOptions::Manager(db_manager));
    }

    tracing::info!("Using DbManager with Figment-based configuration");
    let figment = create_figment_from_config(config)?;
    let home_dir = PathBuf::from(&config.server.home_dir);
    let db_manager = Arc::new(modkit_db::DbManager::from_figment(figment, home_dir)?);
    Ok(DbOptions::Manager(db_manager))
}

async fn run_server(config: AppConfig, args: CliArgs) -> Result<()> {
    tracing::info!("Initializing modules...");

    // Generate process-level instance ID once at startup.
    // This is shared by all modules in this process.
    let instance_id = uuid::Uuid::new_v4();
    tracing::info!(instance_id = %instance_id, "Generated process instance ID");

    // Create root cancellation token for the entire process.
    // This token drives shutdown for the module runtime and all lifecycle/stateful modules.
    let cancel = CancellationToken::new();

    // Hook OS signals to the root token at the host level.
    // This replaces the use of ShutdownOptions::Signals inside the runtime.
    let cancel_for_signals = cancel.clone();
    tokio::spawn(async move {
        match shutdown::wait_for_shutdown().await {
            Ok(()) => {
                tracing::info!("shutdown: signal received in master host");
            }
            Err(e) => {
                tracing::warn!(
                    error = %e,
                    "shutdown: primary waiter failed in master host, falling back to ctrl_c()"
                );
                let _ = tokio::signal::ctrl_c().await;
            }
        }
        cancel_for_signals.cancel();
    });

    // Build config provider and resolve database options
    let config_provider = build_config_provider(config.clone());
    let db_options = resolve_db_options(&config, &args)?;

    // Create OoP backend with cancellation token - it will auto-shutdown all processes on cancel
    let oop_backend = LocalProcessBackend::new(cancel.clone());

    // Build OoP spawn configuration
    let oop_options = build_oop_spawn_options(&config, &args, oop_backend)?;

    // Run the ModKit runtime with the root cancellation token.
    // Shutdown is driven by the signal handler spawned above, not by ShutdownOptions::Signals.
    // Note: DirectoryApi is registered by the ModuleOrchestrator system module, not here.
    // OoP modules are spawned after the start phase (once grpc_hub has bound its port).
    let run_options = RunOptions {
        modules_cfg: config_provider,
        db: db_options,
        shutdown: ShutdownOptions::Token(cancel.clone()),
        clients: vec![],
        instance_id,
        oop: oop_options,
    };

    let result = run(run_options).await;

    // Graceful shutdown - flush any remaining traces
    #[cfg(feature = "otel")]
    modkit::telemetry::init::shutdown_tracing();

    result
}

/// Build OoP spawn configuration from AppConfig.
///
/// This collects all modules with `type=oop` and prepares their spawn configuration.
/// The actual spawning happens in the HostRuntime after the start phase.
fn build_oop_spawn_options(
    config: &AppConfig,
    _args: &CliArgs,
    backend: LocalProcessBackend,
) -> Result<Option<OopSpawnOptions>> {
    let home_dir = PathBuf::from(&config.server.home_dir);
    let mut modules = Vec::new();

    for module_name in config.modules.keys() {
        if let Some(runtime_cfg) = get_module_runtime_config(config, module_name)? {
            if runtime_cfg.mod_type == RuntimeKind::Oop {
                let exec_cfg = runtime_cfg.execution.as_ref().ok_or_else(|| {
                    anyhow::anyhow!(
                        "module '{}' is type=oop but execution config is missing",
                        module_name
                    )
                })?;

                let binary = normalize_executable_path(&exec_cfg.executable_path)?;

                // Copy args from execution config as-is
                // User controls --config via execution.args in master config
                let spawn_args = exec_cfg.args.clone();

                // Copy environment from execution config
                let env = exec_cfg.environment.clone();

                // Render the complete module config (with resolved DB)
                let rendered_config = render_module_config_for_oop(config, module_name, &home_dir)?;
                let rendered_json = rendered_config.to_json()?;
                tracing::debug!(
                    module = %module_name,
                    "Prepared OoP module config: db={}",
                    rendered_config.database.is_some()
                );

                modules.push(OopModuleSpawnConfig {
                    module_name: module_name.clone(),
                    binary,
                    args: spawn_args,
                    env,
                    working_directory: exec_cfg.working_directory.clone(),
                    rendered_config_json: rendered_json,
                });
            }
        }
    }

    if modules.is_empty() {
        Ok(None)
    } else {
        tracing::info!(count = modules.len(), "Prepared OoP modules for spawning");
        Ok(Some(OopSpawnOptions {
            modules,
            backend: Box::new(backend),
        }))
    }
}<|MERGE_RESOLUTION|>--- conflicted
+++ resolved
@@ -122,13 +122,8 @@
     let otel_layer = None;
 
     // Initialize logging + otel in one Registry
-<<<<<<< HEAD
     let logging_config = config.logging.clone().unwrap_or_default();
-    modkit_bootstrap::logging::init_logging_unified(
-=======
-    let logging_config = config.logging.as_ref().cloned().unwrap_or_default();
     modkit_bootstrap::host::logging::init_logging_unified(
->>>>>>> ad525083
         &logging_config,
         Path::new(&config.server.home_dir),
         otel_layer,
@@ -136,13 +131,8 @@
 
     // One-time connectivity probe
     #[cfg(feature = "otel")]
-<<<<<<< HEAD
-    if let Some(tc) = config.tracing.as_ref() {
-        if let Err(e) = modkit::telemetry::init::otel_connectivity_probe(tc) {
-=======
     if let Some(tc) = modkit_tracing_config.as_ref() {
         if let Err(e) = modkit::telemetry::init::otel_connectivity_probe(tc).await {
->>>>>>> ad525083
             tracing::error!(error = %e, "OTLP connectivity probe failed");
         }
     }
@@ -163,11 +153,11 @@
     // Dispatch subcommands (default: run)
     match cli.command.unwrap_or(Commands::Run) {
         Commands::Run => run_server(config, args).await,
-        Commands::Check => check_config(config),
-    }
-}
-
-fn check_config(config: AppConfig) -> Result<()> {
+        Commands::Check => check_config(config).await,
+    }
+}
+
+async fn check_config(config: AppConfig) -> Result<()> {
     tracing::info!("Checking configuration...");
     // If load_layered/load_or_default succeeded and home_dir normalized, we're good.
     println!("Configuration is valid");
