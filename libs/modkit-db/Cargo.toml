--- conflicted
+++ resolved
@@ -50,12 +50,7 @@
 
 [dev-dependencies]
 tempfile = { workspace = true }
-<<<<<<< HEAD
-serde_yaml = { workspace = true }
-=======
-dirs = { workspace = true }
 serde-saphyr = { workspace = true }
->>>>>>> 4690f58b
 testcontainers = { workspace = true }
 testcontainers-modules = { workspace = true }
 tokio = { workspace = true }
