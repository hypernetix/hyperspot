--- conflicted
+++ resolved
@@ -59,17 +59,18 @@
 /// Extract exporter kind and endpoint from configuration
 #[cfg(feature = "otel")]
 fn extract_exporter_config(cfg: &TracingConfig) -> (String, String, Option<std::time::Duration>) {
-    let (kind, endpoint) = cfg.exporter.as_ref().map_or_else(
-        || ("otlp_grpc".to_string(), "http://127.0.0.1:4317".into()),
-        |e| {
+    let (kind, endpoint) = cfg
+        .exporter
+        .as_ref()
+        .map(|e| {
             (
                 e.kind.as_deref().unwrap_or("otlp_grpc").to_string(),
                 e.endpoint
                     .clone()
                     .unwrap_or_else(|| "http://127.0.0.1:4317".into()),
             )
-        },
-    );
+        })
+        .unwrap_or_else(|| ("otlp_grpc".to_string(), "http://127.0.0.1:4317".into()));
 
     let timeout = cfg
         .exporter
@@ -288,13 +289,7 @@
 /// Build a tiny, separate OTLP pipeline and export a single span to verify connectivity.
 /// This does *not* depend on tracing_subscriber; it uses SDK directly.
 #[cfg(feature = "otel")]
-<<<<<<< HEAD
-pub fn otel_connectivity_probe(
-    cfg: &modkit_bootstrap::config::TracingConfig,
-) -> anyhow::Result<()> {
-=======
 pub async fn otel_connectivity_probe(cfg: &super::config::TracingConfig) -> anyhow::Result<()> {
->>>>>>> ad525083
     use opentelemetry::trace::{Span, Tracer as _};
 
     let service_name = cfg
@@ -364,7 +359,7 @@
 }
 
 #[cfg(not(feature = "otel"))]
-pub fn otel_connectivity_probe(_cfg: &serde_json::Value) -> anyhow::Result<()> {
+pub async fn otel_connectivity_probe(_cfg: &serde_json::Value) -> anyhow::Result<()> {
     tracing::info!("OTLP connectivity probe skipped (otel feature disabled)");
     Ok(())
 }
